--- conflicted
+++ resolved
@@ -24,25 +24,13 @@
 serde = { version = "1.0.118", features = ["derive"] }
 serde_json = "1.0.60"
 
-<<<<<<< HEAD
-hyper = { version = "0.12", optional = true }
-hyper-tls = { version = "0.3", optional = true }
-tokio = { version = "0.1", optional = true }
-num-derive = "0.3.3"
-num = "0.3.1"
-num-traits = "0.2.14"
-
-[features]
-default = ["api"]
-api = ["hyper", "hyper-tls", "tokio"]
-
-[profile.test]
-opt-level = 3
-=======
 hyper = { version = "0.14.1", optional = true }
 hyper-tls = { version = "0.4.3", optional = true }
 tokio = { version = "1.0.1", optional = true }
 xz2 = { version = "0.1.6", optional = true }
+num-derive = "0.3.3"
+num = "0.3.1"
+num-traits = "0.2.14"
 
 [features]
 default = []
@@ -51,5 +39,4 @@
 
 # Used to check for clippy lints
 # See: https://github.com/rust-lang/cargo/issues/8075#issuecomment-610259732
-clippy = []
->>>>>>> 4237a494
+clippy = []